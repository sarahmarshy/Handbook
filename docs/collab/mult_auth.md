# Multiple authors in the mbed Online Compiler

<<<<<<< HEAD
Repositories on [developer.mbed.org](https://developer.mbed.org) are not limited to one author for each repository. Instead, several authors may have the right to publish to the same repository, allowing them to collaborate on a project while other users, who may be interested in using the project's code but are not concerned with the individual authors, can interact with a single repository.
=======
Repositories on [developer.mbed.org](developer.mbed.org) are not limited to one author for each repository. Instead, several authors may have the right to publish to the same repository, allowing them to collaborate on a project. Other users, who may be interested in using the project's code but are not concerned with the individual authors, can interact with a single repository.
>>>>>>> 7c914c87

<span class="images">![](images/mult_authors.png)</span>

## Adding a new author to your repository

To grant permission for another author to commit to your repository:

1. Go to your repository on the mbed website and click the **Repository Administration** link. 

1. Start typing a username in the **Developers** box to add the user to the list:

	<span class="images">![](images/privacy_settings.png)</span>

## Day to day usage

The key difference between single-author and multiple-author workflows is that multiple-author workflows require that the changes from one author be **merged** with those of another author when both authors simultaneously commit to a single parent revision.

The following are some common operations you will need to do day to day. You won't necessarily need to do all of them, and not necessarily in the order shown.

### Pulling from the public repository

When there are changes that exist on the public repository but not in your workspace repository, we call them "incoming" changes. The Revisions panel tells you when and what incoming changes are available.

To bring the changes into your own workspace repository, click the **Update** button in the Revisions panel for the relevant program or library:

<span class="images">![](images/multi_revision_history.png)</span>

### Merging your changes (if necessary)

If you have not made any commits or changes while your co-author has been working, then no merging will be necessary.

However, if two people have worked at the same time on a program or library, it will be necessary to merge or combine the changes.

When you pull the changes into your workspace, you will see something like this:

<span class="images">![](images/changes_to_merge.png)</span>

The Revisions panel shows one person's changes diverging from another person's changes. This is called *a branch*. 

To join the two branches, click the **Merge** button. You may need to resolve conflicts, as explained below.

#### Resolve merge conflicts (if needed)

The merge function attempts to combine the changes from one or more branches into a single branch. Often, this will complete without issue.

However, if two or more people have edited the same line of the same file, a merge conflict occurs. That means Mercurial does not know whose changes to keep. It's up to you to decide how the file should really look. This is called *resolving conflicts*.

When a merge conflict occurs, you get a warning. Also, all the files that have conflicts in them are highlighted:

<span class="images">![](images/conflict_files.png)</span>

Open the file(s) in conflict and look for something like this:

<span class="images">![](images/conflict_review.png)</span>

Wherever there is a conflict, Mercurial annotates the source code with markings showing your changes and other people's changes. You then have to choose one person's version, or blend the two. When you have finished, remove the ``<<<<``, ``>>>`` and ``===`` marks, and save the file. 

The first save of a file after being opened in a conflicted state marks it as resolved and removes the red highlight.

#### Commit the merge

After you merge the code, you have to commit it. This makes the join between two branches permanent. 

Once you commit, your Revisions pane will look something like this:

<span class="images">![](images/commit_merge.png)</span>

You can see the two branches coming back together at "merged revision 1 with revision 2".

### Pushing back to the repository

Once all branches and conflicts are resolved and joined back into one, you would typically retest your program or library. When all tests pass, you can push your changes and the merged result back to the public repository.

To push your changes, simply click the **Publish** button.<|MERGE_RESOLUTION|>--- conflicted
+++ resolved
@@ -1,10 +1,6 @@
 # Multiple authors in the mbed Online Compiler
 
-<<<<<<< HEAD
-Repositories on [developer.mbed.org](https://developer.mbed.org) are not limited to one author for each repository. Instead, several authors may have the right to publish to the same repository, allowing them to collaborate on a project while other users, who may be interested in using the project's code but are not concerned with the individual authors, can interact with a single repository.
-=======
-Repositories on [developer.mbed.org](developer.mbed.org) are not limited to one author for each repository. Instead, several authors may have the right to publish to the same repository, allowing them to collaborate on a project. Other users, who may be interested in using the project's code but are not concerned with the individual authors, can interact with a single repository.
->>>>>>> 7c914c87
+Repositories on [developer.mbed.org](https://developer.mbed.org) are not limited to one author for each repository. Instead, several authors may have the right to publish to the same repository, allowing them to collaborate on a project. Other users, who may be interested in using the project's code but are not concerned with the individual authors, can interact with a single repository.
 
 <span class="images">![](images/mult_authors.png)</span>
 
